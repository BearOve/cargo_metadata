--- conflicted
+++ resolved
@@ -17,12 +17,8 @@
     /// Those used in build scripts only
     Build,
     #[doc(hidden)]
-<<<<<<< HEAD
     #[serde(other)]
     Unknown,
-=======
-    DoNotMatchExhaustively,
->>>>>>> 2681ef83
 }
 
 impl Default for DependencyKind {
